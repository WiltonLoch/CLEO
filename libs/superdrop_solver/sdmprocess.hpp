// Author: Clara Bayley
// File: "sdmprocess.hpp"
/* SDM Process Concept as well as structures for
various different SDM processes that may occur
in the superdroplet model, eg. condensation or
collision-coalescence (see ConstTstepProcess struct) */

#ifndef SDMPROCESS
#define SDMPROCESS

#include <concepts>
#include <span>
#include <random>
#include <limits>

#include "./superdrop.hpp"
#include "./thermostate.hpp"
#include "./randomgen.hpp"

template <typename F>
concept StepFunc = requires(F f, const int currenttimestep,
                            const unsigned int gbxindex,
                            std::span<SuperdropWithGbxindex> span4SDsinGBx,
                            ThermoState state,
                            URBG<> &urbg)
/* concept StepFunc is all (function-like) types
(ie. types that can be called with some arguments)
that have the same signature as the "run_step"
function (see below in SdmProcess) */
{
  {
    f(currenttimestep, gbxindex, span4SDsinGBx, state, urbg)
  } -> std::convertible_to<std::span<SuperdropWithGbxindex>>;
};

template <typename P, typename... Args>
concept SdmProcess = requires(P p, const int currenttimestep,
                              const unsigned int gbxindex,
                              std::span<SuperdropWithGbxindex> span4SDsinGBx,
                              ThermoState state,
                              URBG<> &urbg)
/* concept SdmProcess is all types that meet requirements
(constraints) of 2 timstepping functions called "on_step"
and "next_step" and have a "run_step" function */
{
  {
    p.next_step(currenttimestep)
  } -> std::convertible_to<int>;
  {
    p.on_step(currenttimestep)
  } -> std::convertible_to<bool>;
  {
    p.run_step(currenttimestep, gbxindex, span4SDsinGBx, state, urbg)
  } -> std::convertible_to<std::span<SuperdropWithGbxindex>>;
};

template <SdmProcess A, SdmProcess B>
struct CombinedSdmProcess
{
  A a;
  B b;

  CombinedSdmProcess(const A a, const B b) : a(a), b(b) {}

  int next_step(const int currenttimestep) const
  /* for combination of 2 SDM proceses, the next step
  is the smaller out of the two possible next steps */
  {
    int s1 = a.next_step(currenttimestep);
    int s2 = b.next_step(currenttimestep);
    if (s1 < s2)
    {
      return s1;
    }
    else
    {
      return s2;
    }
  }

  bool on_step(const int currenttimestep) const
  /* for combination of 2 SDM proceses, a tstep
  is on_step true when either process is on_step true */
  {
    return a.on_step(currenttimestep) || b.on_step(currenttimestep);
  }

  template <typename DeviceType>
  auto run_step(const int currenttimestep, const unsigned int gbxindex,
                std::span<SuperdropWithGbxindex> span4SDsinGBx,
                ThermoState &state,
                URBG<DeviceType> &urbg) const
  /* for combination of 2 SDM proceses, each process is
  run if it's respective on_step returns true */
  {
    if (a.on_step(currenttimestep))
    {
      span4SDsinGBx = a.run_step(currenttimestep,
                                 gbxindex,
                                 span4SDsinGBx,
                                 state, urbg);
    }

    if (b.on_step(currenttimestep))
    {
      span4SDsinGBx = b.run_step(currenttimestep,
                                 gbxindex,
                                 span4SDsinGBx,
                                 state, urbg);
    }

<<<<<<< HEAD
    return span4SDsinGBx;
=======
    return span4SDsinGBx; 
>>>>>>> f764c490
  }
};

auto operator>>(const SdmProcess auto a, const SdmProcess auto b)
/* define ">>" operator that combines
two Superdroplet Model Processes */
{
  return CombinedSdmProcess(a, b);
}

struct NullProcess
/* NullProcess does nothing at all
(is defined for a Monoid Structure) */
{
  int next_step(const int currenttimestep) const
  {
    return std::numeric_limits<int>::max();
  }

  bool on_step(const int currenttimestep) const
  {
    return false;
  }

  template <class DeviceType>
  auto run_step(const int currenttimestep, const unsigned int gbxindex,
                std::span<SuperdropWithGbxindex> span4SDsinGBx,
                ThermoState &state,
<<<<<<< HEAD
                URBG<DeviceType> &urbg) const { return span4SDsinGBx; }
=======
                URBG<DeviceType> &urbg) const {return span4SDsinGBx;}
>>>>>>> f764c490
};

template <StepFunc F>
struct ConstTstepProcess
/* this structure is a type that satisfies the concept of an SDM
Process and has a constant tstep 'interval'. It can be used to create
SDM processes from a constant timestep and a method whose type
satisfies the StepFunc concept */
{
  int interval;
  F run_step;

  int next_step(const int t) const
  {
    return ((t / interval) + 1) * interval;
  }

  bool on_step(const int t) const
  {
    return t % interval == 0;
  }
};

#endif // SDMPROCESS<|MERGE_RESOLUTION|>--- conflicted
+++ resolved
@@ -20,6 +20,7 @@
 template <typename F>
 concept StepFunc = requires(F f, const int currenttimestep,
                             const unsigned int gbxindex,
+                            const unsigned int gbxindex,
                             std::span<SuperdropWithGbxindex> span4SDsinGBx,
                             ThermoState state,
                             URBG<> &urbg)
@@ -31,10 +32,13 @@
   {
     f(currenttimestep, gbxindex, span4SDsinGBx, state, urbg)
   } -> std::convertible_to<std::span<SuperdropWithGbxindex>>;
+    f(currenttimestep, gbxindex, span4SDsinGBx, state, urbg)
+  } -> std::convertible_to<std::span<SuperdropWithGbxindex>>;
 };
 
 template <typename P, typename... Args>
 concept SdmProcess = requires(P p, const int currenttimestep,
+                              const unsigned int gbxindex,
                               const unsigned int gbxindex,
                               std::span<SuperdropWithGbxindex> span4SDsinGBx,
                               ThermoState state,
@@ -50,6 +54,8 @@
     p.on_step(currenttimestep)
   } -> std::convertible_to<bool>;
   {
+    p.run_step(currenttimestep, gbxindex, span4SDsinGBx, state, urbg)
+  } -> std::convertible_to<std::span<SuperdropWithGbxindex>>;
     p.run_step(currenttimestep, gbxindex, span4SDsinGBx, state, urbg)
   } -> std::convertible_to<std::span<SuperdropWithGbxindex>>;
 };
@@ -87,6 +93,7 @@
 
   template <typename DeviceType>
   auto run_step(const int currenttimestep, const unsigned int gbxindex,
+  auto run_step(const int currenttimestep, const unsigned int gbxindex,
                 std::span<SuperdropWithGbxindex> span4SDsinGBx,
                 ThermoState &state,
                 URBG<DeviceType> &urbg) const
@@ -99,6 +106,10 @@
                                  gbxindex,
                                  span4SDsinGBx,
                                  state, urbg);
+      span4SDsinGBx = a.run_step(currenttimestep,
+                                 gbxindex,
+                                 span4SDsinGBx,
+                                 state, urbg);
     }
 
     if (b.on_step(currenttimestep))
@@ -107,13 +118,13 @@
                                  gbxindex,
                                  span4SDsinGBx,
                                  state, urbg);
+      span4SDsinGBx = b.run_step(currenttimestep,
+                                 gbxindex,
+                                 span4SDsinGBx,
+                                 state, urbg);
     }
 
-<<<<<<< HEAD
     return span4SDsinGBx;
-=======
-    return span4SDsinGBx; 
->>>>>>> f764c490
   }
 };
 
@@ -140,13 +151,10 @@
 
   template <class DeviceType>
   auto run_step(const int currenttimestep, const unsigned int gbxindex,
+  auto run_step(const int currenttimestep, const unsigned int gbxindex,
                 std::span<SuperdropWithGbxindex> span4SDsinGBx,
                 ThermoState &state,
-<<<<<<< HEAD
                 URBG<DeviceType> &urbg) const { return span4SDsinGBx; }
-=======
-                URBG<DeviceType> &urbg) const {return span4SDsinGBx;}
->>>>>>> f764c490
 };
 
 template <StepFunc F>
